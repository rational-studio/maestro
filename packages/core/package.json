--- conflicted
+++ resolved
@@ -24,15 +24,9 @@
   "devDependencies": {
     "@eslint/js": "^9.39.1",
     "@ianvs/prettier-plugin-sort-imports": "^4.7.0",
-<<<<<<< HEAD
-    "@vitest/coverage-v8": "4.0.6",
-    "eslint": "^9.39.0",
-    "@eslint/js": "^9.39.0",
-=======
     "@redux-devtools/extension": "^3.3.0",
     "@vitest/coverage-v8": "4.0.7",
     "eslint": "^9.39.1",
->>>>>>> da5066c7
     "prettier": "^3.6.2",
     "typescript": "^5.9.3",
     "typescript-eslint": "^8.46.3",
