export { step } from './step';
export { workflow } from './workflow';
export { edge, conditionalEdge, transformEdge } from './edge';
<<<<<<< HEAD
export { type Edge as Edge } from './edge/type';
=======
export { type EdgeInstance } from './edge/type';
>>>>>>> da5066c7
export { type StepCreatorAny } from './step/types';
export { type CurrentStep, type WorkflowAPI } from './workflow/types';<|MERGE_RESOLUTION|>--- conflicted
+++ resolved
@@ -1,10 +1,6 @@
 export { step } from './step';
 export { workflow } from './workflow';
 export { edge, conditionalEdge, transformEdge } from './edge';
-<<<<<<< HEAD
-export { type Edge as Edge } from './edge/type';
-=======
-export { type EdgeInstance } from './edge/type';
->>>>>>> da5066c7
+export { type Edge } from './edge/type';
 export { type StepCreatorAny } from './step/types';
 export { type CurrentStep, type WorkflowAPI } from './workflow/types';