--- conflicted
+++ resolved
@@ -1,10 +1,6 @@
 import type z from 'zod/v4';
 
-<<<<<<< HEAD
-import { type SerializableEdge } from '../edge/type';
-=======
-import { type EdgeInstance } from '../edge/type';
->>>>>>> da5066c7
+import { type Edge } from '../edge/type';
 import { type StepAPI, type StepCreatorAny, type StepInstance } from '../step/types';
 import { type SchemaBasic, type SchemaFullState } from './constants';
 
@@ -55,11 +51,7 @@
    * Connect two steps together using an edge.
    * @param edge The edge to connect.
    */
-<<<<<<< HEAD
-  connect<Input, Output>(edge: SerializableEdge<Input, Output>): void;
-=======
-  connect<Input, Output>(edge: EdgeInstance<Input, Output>): WorkflowAPI<Creators>;
->>>>>>> da5066c7
+  connect<Input, Output>(edge: Edge<Input, Output>): WorkflowAPI<Creators>;
   /**
    * Start the workflow.
    */
