{
  "name": "@motif-ts/react",
  "version": "0.0.0",
  "description": "React bindings for motif-ts",
  "types": "./src/index.ts",
  "exports": {
    ".": "./src/index.ts"
  },
  "sideEffects": false,
  "scripts": {
    "test": "vitest run --typecheck",
    "format": "prettier \"**/*.{ts,cjs,mjs,json}\" --write",
    "lint:fix": "eslint \"{src,tests}/**/*.ts\" --fix",
    "type-check": "tsc --noEmit"
  },
  "keywords": [],
  "author": {
    "name": "Zhongliang Wang",
    "url": "https://zhongliang.wang",
    "email": "hello@zhongliang.wang"
  },
  "license": "MIT",
  "type": "module",
  "devDependencies": {
    "@motif-ts/core": "workspace:*",
    "@ianvs/prettier-plugin-sort-imports": "^4.7.0",
    "@types/react": "^19.2.2",
<<<<<<< HEAD
    "@vitest/coverage-v8": "4.0.6",
    "eslint": "^9.39.0",
    "@eslint/js": "^9.39.0",
=======
    "@vitest/coverage-v8": "4.0.7",
    "eslint": "^9.39.1",
    "@eslint/js": "^9.39.1",
>>>>>>> da5066c7
    "prettier": "^3.6.2",
    "react": "^19.2.0",
    "typescript": "^5.9.3",
    "typescript-eslint": "^8.46.3",
    "vitest": "^4.0.7"
  },
  "peerDependencies": {
    "@motif-ts/core": "workspace:*",
    "react": "^19.0.0"
  }
}<|MERGE_RESOLUTION|>--- conflicted
+++ resolved
@@ -25,15 +25,9 @@
     "@motif-ts/core": "workspace:*",
     "@ianvs/prettier-plugin-sort-imports": "^4.7.0",
     "@types/react": "^19.2.2",
-<<<<<<< HEAD
-    "@vitest/coverage-v8": "4.0.6",
-    "eslint": "^9.39.0",
-    "@eslint/js": "^9.39.0",
-=======
     "@vitest/coverage-v8": "4.0.7",
     "eslint": "^9.39.1",
     "@eslint/js": "^9.39.1",
->>>>>>> da5066c7
     "prettier": "^3.6.2",
     "react": "^19.2.0",
     "typescript": "^5.9.3",
